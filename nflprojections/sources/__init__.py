# nflprojections/sources/__init__.py
# -*- coding: utf-8 -*-
# Copyright (C) 2020 Eric Truett
# Licensed under the MIT License

"""Complete projection source implementations."""

from .projectionsource import ProjectionSource
from .nflcom import NFLComProjections
from .nflcom_refactored import NFLComProjectionsRefactored
<<<<<<< HEAD
from .rotogrinders_refactored import RotogrindersProjections
=======
from .espn import ESPNProjections, ESPNProjectionsRefactored
>>>>>>> 5d8fcfa4

__all__ = [
    'ProjectionSource',
    'NFLComProjections',
    'NFLComProjectionsRefactored',
<<<<<<< HEAD
    'RotogrindersProjections'
=======
    'ESPNProjections',
    'ESPNProjectionsRefactored'
>>>>>>> 5d8fcfa4
]<|MERGE_RESOLUTION|>--- conflicted
+++ resolved
@@ -8,20 +8,14 @@
 from .projectionsource import ProjectionSource
 from .nflcom import NFLComProjections
 from .nflcom_refactored import NFLComProjectionsRefactored
-<<<<<<< HEAD
 from .rotogrinders_refactored import RotogrindersProjections
-=======
 from .espn import ESPNProjections, ESPNProjectionsRefactored
->>>>>>> 5d8fcfa4
 
 __all__ = [
     'ProjectionSource',
     'NFLComProjections',
     'NFLComProjectionsRefactored',
-<<<<<<< HEAD
     'RotogrindersProjections'
-=======
     'ESPNProjections',
     'ESPNProjectionsRefactored'
->>>>>>> 5d8fcfa4
 ]